--- conflicted
+++ resolved
@@ -23,7 +23,11 @@
 from kblam.models.llama3_2_model import KblamLlamaForCausalLM
 from kblam.models.phi3_model import KBLaMPhi3ForCausalLM
 from kblam.models.kblam_config import KBLaMConfig
+from kblam.models.llama3_2_model import KblamLlamaForCausalLM
+from kblam.models.phi3_model import KBLaMPhi3ForCausalLM
+from kblam.models.kblam_config import KBLaMConfig
 from kblam.utils.data_utils import aug_row, generate_multi_entity_qa, get_i_dont_know_ans
+from kblam.utils.train_utils import get_kb_embd, context_set_size_scheduler
 from kblam.utils.train_utils import get_kb_embd, context_set_size_scheduler
 
 LOGFORMAT = "%(asctime)s - %(name)s - %(levelname)s - %(message)s"
@@ -62,17 +66,13 @@
 parser.add_argument("--sep_query_head", action=argparse.BooleanOptionalAction, help="Fine tune the query head")
 parser.add_argument("--use_oai_embd", action="store_true", help="Use OpenAI embedding")
 parser.add_argument("--use_cached_embd", action="store_true", help="Choose to use pre-computed KV embeddings")
-parser.add_argument("--step", type=int, default=20000, help="Total steps")
+parser.add_argument("--total_steps", type=int, default=20000, help="Total steps")
 parser.add_argument("--encoder_spec", type=str, default="OAI")
 parser.add_argument("--key_embd_src", type=str, default="key", choices=["key", "answer", "questions", None], help="Source of key embedding")
 parser.add_argument("--use_data_aug", action="store_true", help="Randomly pick templates for the question")
 parser.add_argument("--use_lr_decay", action="store_true")
 parser.add_argument("--dataset_dir", type=str, default="synthetic_data")
-<<<<<<< HEAD
 parser.add_argument("--model_dir_to_resume", type=str, default=None, help="Checkpoint directory to resume training")
-=======
-parser.add_argument("--model_dir", type=str, default=None, help="Where is the base model saved")
->>>>>>> d386f260
 parser.add_argument("--hf_model_spec", type=str, default="meta-llama/Llama-3.2-1B", choices=["meta-llama/Meta-Llama-3-8B", "microsoft/Phi-3-mini-4k-instruct", "meta-llama/Llama-3.2-1B"])
 parser.add_argument("--hf_token", type=str,default=None,help="Huggingface token")
 parser.add_argument("--model_save_dir", type=str, default="output", help="Place to save the checkpoints")
@@ -548,14 +548,9 @@
         use_extended_qa: bool = False,
         save_period: int = 2000,
         resumed_step: int = 0,
-        fine_tune_llm_q: Optional[bool] = False,
     ):
         train_losses = []
-<<<<<<< HEAD
         start_step = resumed_step
-=======
-        start_epoch = 0
->>>>>>> d386f260
 
         kb_config = KBLaMConfig(
             sep_query_head=self.sep_query_head,
@@ -659,7 +654,7 @@
     seed = args.seed
     N = args.N
     B = args.B
-    step = args.step
+    total_steps = args.total_steps
 
     encoder_spec = args.encoder_spec
     fine_tune_llm_q = args.tune_llm_q
@@ -814,7 +809,7 @@
         kbretriever,
         tokenizer,
         actual_kb_token_layer_frequency,
-        step,
+        total_steps,
         lr,
         device,
         use_lr_decay,
@@ -836,7 +831,6 @@
         multi_entities=multi_entities,
         use_extended_qa=use_extended_qa,
         save_period=100,
-        fine_tune_llm_q=fine_tune_llm_q,
         resumed_step=resumed_step
     )
 
