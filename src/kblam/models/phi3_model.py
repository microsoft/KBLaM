# coding=utf-8
# Copyright 2024 Microsoft and the HuggingFace Inc. team. All rights reserved.
#
# Licensed under the Apache License, Version 2.0 (the "License");
# you may not use this file except in compliance with the License.
# You may obtain a copy of the License at
#
#     http://www.apache.org/licenses/LICENSE-2.0
#
# Unless required by applicable law or agreed to in writing, software
# distributed under the License is distributed on an "AS IS" BASIS,
# WITHOUT WARRANTIES OR CONDITIONS OF ANY KIND, either express or implied.
# See the License for the specific language governing permissions and
# limitations under the License.

""" PyTorch Phi-3 model."""

import inspect
import math
import os
import copy
import warnings
from typing import List, Optional, Tuple, Union

import numpy as np
import torch
import torch.nn.functional as F
import torch.utils.checkpoint
from torch import nn
from torch.nn import BCEWithLogitsLoss, CrossEntropyLoss, MSELoss
from transformers.activations import ACT2FN
from transformers.cache_utils import Cache, DynamicCache
from transformers.modeling_attn_mask_utils import _prepare_4d_causal_attention_mask
from transformers.modeling_outputs import (
    BaseModelOutputWithPast,
    CausalLMOutputWithPast,
    SequenceClassifierOutputWithPast,
    TokenClassifierOutput,
)
from transformers.modeling_utils import PreTrainedModel
from transformers.models.phi3.configuration_phi3 import Phi3Config
from transformers.utils import (
    add_code_sample_docstrings,
    add_start_docstrings,
    add_start_docstrings_to_model_forward,
    is_flash_attn_2_available,
    is_flash_attn_greater_or_equal_2_10,
    logging,
    replace_return_docstrings,
)

from kblam.models.kblam_config import KBLaMConfig

logger = logging.get_logger(__name__)

# Transformers scans dependencies in the modeling file, causing issues on conditional loading. The regex only ignores try/catch blocks, but not if statements
# if is_flash_attn_2_available():
_flash_supports_window_size = False
try:
    from flash_attn import flash_attn_func, flash_attn_varlen_func
    from flash_attn.bert_padding import index_first_axis, pad_input, unpad_input  # noqa

    _flash_supports_window_size = "window_size" in list(inspect.signature(flash_attn_func).parameters)
except ImportError as error:
    logger.warning(f"`flash-attention` package not found, consider installing for better performance: {error}.")
    if not _flash_supports_window_size:
        logger.warning(
            "Current `flash-attention` does not support `window_size`. Either upgrade or use `attn_implementation='eager'`."
        )

_CHECKPOINT_FOR_DOC = "microsoft/Phi-3-mini-4k-instruct"
_CONFIG_FOR_DOC = "Phi3Config"

PHI3_PRETRAINED_MODEL_ARCHIVE_LIST = [
    "microsoft/Phi-3-mini-4k-instruct",
    "microsoft/Phi-3-mini-128k-instruct",
    # See all Phi-3 models at https://huggingface.co/models?filter=Phi-3
]
PADDING_VALUE = torch.finfo(torch.bfloat16).min


# Copied from transformers.models.llama.modeling_llama.LlamaRMSNorm with Llama->Phi3
class Phi3RMSNorm(nn.Module):
    def __init__(self, hidden_size, eps=1e-6):
        """
        Phi3RMSNorm is equivalent to T5LayerNorm
        """
        super().__init__()
        self.weight = nn.Parameter(torch.ones(hidden_size))
        self.variance_epsilon = eps

    def forward(self, hidden_states):
        input_dtype = hidden_states.dtype
        hidden_states = hidden_states.to(torch.float32)
        variance = hidden_states.pow(2).mean(-1, keepdim=True)
        hidden_states = hidden_states * torch.rsqrt(variance + self.variance_epsilon)
        return self.weight * hidden_states.to(input_dtype)

    def extra_repr(self):
        return f"{tuple(self.weight.shape)}, eps={self.variance_epsilon}"


# Copied from transformers.models.llama.modeling_llama._get_unpad_data
def _get_unpad_data(attention_mask):
    seqlens_in_batch = attention_mask.sum(dim=-1, dtype=torch.int32)
    indices = torch.nonzero(attention_mask.flatten(), as_tuple=False).flatten()
    max_seqlen_in_batch = seqlens_in_batch.max().item()
    cu_seqlens = F.pad(torch.cumsum(seqlens_in_batch, dim=0, dtype=torch.int32), (1, 0))
    return (
        indices,
        cu_seqlens,
        max_seqlen_in_batch,
    )


# Copied from transformers.models.gemma.modeling_gemma.GemmaRotaryEmbedding with gemma->phi3, Gemma->Phi3
class Phi3RotaryEmbedding(nn.Module):
    def __init__(self, dim, max_position_embeddings=2048, base=10000, device=None):
        super().__init__()

        self.dim = dim
        self.max_position_embeddings = max_position_embeddings
        self.base = base
        self.register_buffer("inv_freq", None, persistent=False)

    @torch.no_grad()
    def forward(self, x, position_ids, seq_len=None):
        # x: [bs, num_attention_heads, seq_len, head_size]
        if self.inv_freq is None:
            self.inv_freq = 1.0 / (
                self.base ** (torch.arange(0, self.dim, 2, dtype=torch.int64, device=x.device).float() / self.dim)
            )
        inv_freq_expanded = self.inv_freq[None, :, None].float().expand(position_ids.shape[0], -1, 1)
        position_ids_expanded = position_ids[:, None, :].float()
        # Force float32 since bfloat16 loses precision on long contexts
        # See https://github.com/huggingface/transformers/pull/29285
        device_type = x.device.type
        device_type = device_type if isinstance(device_type, str) and device_type != "mps" else "cpu"
        with torch.autocast(device_type=device_type, enabled=False):
            freqs = (inv_freq_expanded.float() @ position_ids_expanded.float()).transpose(1, 2)
            emb = torch.cat((freqs, freqs), dim=-1)
            cos = emb.cos()
            sin = emb.sin()
        return cos.to(dtype=x.dtype), sin.to(dtype=x.dtype)


class Phi3LongRoPEScaledRotaryEmbedding(Phi3RotaryEmbedding):
    def __init__(self, dim, config, device=None):
        super().__init__(dim, config.max_position_embeddings, config.rope_theta, device)

        self.short_factor = config.rope_scaling["short_factor"]
        self.long_factor = config.rope_scaling["long_factor"]
        self.original_max_position_embeddings = config.original_max_position_embeddings

    @torch.no_grad()
    def forward(self, x, position_ids, seq_len=None):
        seq_len = torch.max(position_ids) + 1
        if seq_len > self.original_max_position_embeddings:
            ext_factors = torch.tensor(self.long_factor, dtype=torch.float32, device=x.device)
        else:
            ext_factors = torch.tensor(self.short_factor, dtype=torch.float32, device=x.device)

        inv_freq_shape = torch.arange(0, self.dim, 2, dtype=torch.int64, device=x.device).float() / self.dim
        self.inv_freq = 1.0 / (ext_factors * self.base**inv_freq_shape)

        inv_freq_expanded = self.inv_freq[None, :, None].float().expand(position_ids.shape[0], -1, 1)
        position_ids_expanded = position_ids[:, None, :].float()

        # Force float32 since bfloat16 loses precision on long contexts
        # See https://github.com/huggingface/transformers/pull/29285
        device_type = x.device.type
        device_type = device_type if isinstance(device_type, str) and device_type != "mps" else "cpu"
        with torch.autocast(device_type=device_type, enabled=False):
            freqs = (inv_freq_expanded.float() @ position_ids_expanded.float()).transpose(1, 2)
            emb = torch.cat((freqs, freqs), dim=-1)

            scale = self.max_position_embeddings / self.original_max_position_embeddings
            if scale <= 1.0:
                scaling_factor = 1.0
            else:
                scaling_factor = math.sqrt(1 + math.log(scale) / math.log(self.original_max_position_embeddings))

            cos = emb.cos() * scaling_factor
            sin = emb.sin() * scaling_factor
        return cos.to(dtype=x.dtype), sin.to(dtype=x.dtype)


# Copied from transformers.models.llama.modeling_llama.rotate_half
def rotate_half(x):
    """Rotates half the hidden dims of the input."""
    x1 = x[..., : x.shape[-1] // 2]
    x2 = x[..., x.shape[-1] // 2 :]
    return torch.cat((-x2, x1), dim=-1)


# Copied from transformers.models.llama.modeling_llama.apply_rotary_pos_emb
def apply_rotary_pos_emb(q, k, cos, sin, position_ids=None, unsqueeze_dim=1):
    """Applies Rotary Position Embedding to the query and key tensors.

    Args:
        q (`torch.Tensor`): The query tensor.
        k (`torch.Tensor`): The key tensor.
        cos (`torch.Tensor`): The cosine part of the rotary embedding.
        sin (`torch.Tensor`): The sine part of the rotary embedding.
        position_ids (`torch.Tensor`, *optional*):
            Deprecated and unused.
        unsqueeze_dim (`int`, *optional*, defaults to 1):
            The 'unsqueeze_dim' argument specifies the dimension along which to unsqueeze cos[position_ids] and
            sin[position_ids] so that they can be properly broadcasted to the dimensions of q and k. For example, note
            that cos[position_ids] and sin[position_ids] have the shape [batch_size, seq_len, head_dim]. Then, if q and
            k have the shape [batch_size, heads, seq_len, head_dim], then setting unsqueeze_dim=1 makes
            cos[position_ids] and sin[position_ids] broadcastable to the shapes of q and k. Similarly, if q and k have
            the shape [batch_size, seq_len, heads, head_dim], then set unsqueeze_dim=2.
    Returns:
        `tuple(torch.Tensor)` comprising of the query and key tensors rotated using the Rotary Position Embedding.
    """
    cos = cos.unsqueeze(unsqueeze_dim)
    sin = sin.unsqueeze(unsqueeze_dim)
    q_embed = (q * cos) + (rotate_half(q) * sin)
    k_embed = (k * cos) + (rotate_half(k) * sin)
    return q_embed, k_embed


class Phi3MLP(nn.Module):
    def __init__(self, config):
        super().__init__()

        self.config = config
        self.gate_up_proj = nn.Linear(config.hidden_size, 2 * config.intermediate_size, bias=False)
        self.down_proj = nn.Linear(config.intermediate_size, config.hidden_size, bias=False)

        self.activation_fn = ACT2FN[config.hidden_act]

    def forward(self, hidden_states: torch.FloatTensor) -> torch.FloatTensor:
        up_states = self.gate_up_proj(hidden_states)

        gate, up_states = up_states.chunk(2, dim=-1)
        up_states = up_states * self.activation_fn(gate)

        return self.down_proj(up_states)


# Copied from transformers.models.llama.modeling_llama.repeat_kv with llama->phi
def repeat_kv(hidden_states: torch.Tensor, n_rep: int) -> torch.Tensor:
    """
    This is the equivalent of torch.repeat_interleave(x, dim=1, repeats=n_rep). The hidden states go from (batch,
    num_key_value_heads, seqlen, head_dim) to (batch, num_attention_heads, seqlen, head_dim)
    """
    batch, num_key_value_heads, slen, head_dim = hidden_states.shape
    if n_rep == 1:
        return hidden_states
    hidden_states = hidden_states[:, :, None, :, :].expand(batch, num_key_value_heads, n_rep, slen, head_dim)
    return hidden_states.reshape(batch, num_key_value_heads * n_rep, slen, head_dim)


class KBLaMPhi3Attention(nn.Module):
    """Multi-headed attention from 'Attention Is All You Need' paper"""

    def __init__(self, config: Phi3Config, layer_idx: Optional[int] = None):
        super().__init__()
        self.config = config
        self.layer_idx = layer_idx
        if layer_idx is None:
            logger.warning_once(
                f"Instantiating {self.__class__.__name__} without passing a `layer_idx` is not recommended and will "
                "lead to errors during the forward call if caching is used. Please make sure to provide a `layer_idx` "
                "when creating this class."
            )

        self.attention_dropout = config.attention_dropout
        self.hidden_size = config.hidden_size
        self.num_heads = config.num_attention_heads
        self.head_dim = self.hidden_size // self.num_heads
        self.num_key_value_heads = config.num_key_value_heads
        self.num_key_value_groups = self.num_heads // self.num_key_value_heads
        self.max_position_embeddings = config.max_position_embeddings
        self.original_max_position_embeddings = config.original_max_position_embeddings
        self.rope_theta = config.rope_theta
        self.rope_scaling = config.rope_scaling
        self.is_causal = True

        if (self.head_dim * self.num_heads) != self.hidden_size:
            raise ValueError(
                f"hidden_size must be divisible by num_heads (got `hidden_size`: {self.hidden_size}"
                f" and `num_heads`: {self.num_heads})."
            )

        op_size = self.num_heads * self.head_dim + 2 * (self.num_key_value_heads * self.head_dim)  # heads Q + (K + V)
        self.o_proj = nn.Linear(self.num_heads * self.head_dim, self.hidden_size, bias=False)
        self.qkv_proj = nn.Linear(self.hidden_size, op_size, bias=False)
        self.q_proj_new = nn.Linear(self.hidden_size, self.num_heads * self.head_dim, bias=config.attention_bias)
        self._init_rope()

    def _init_rope(self):
        if self.rope_scaling is None:
            self.rotary_emb = Phi3RotaryEmbedding(
                self.head_dim,
                max_position_embeddings=self.max_position_embeddings,
                base=self.rope_theta,
            )
        else:
            scaling_type = self.config.rope_scaling["type"]
            if scaling_type == "longrope":
                self.rotary_emb = Phi3LongRoPEScaledRotaryEmbedding(self.head_dim, self.config)
            else:
                raise ValueError(f"Unknown RoPE scaling type {scaling_type}")

    def forward(
        self,
        hidden_states: torch.Tensor,
        attention_mask: Optional[torch.Tensor] = None,
        position_ids: Optional[torch.LongTensor] = None,
        past_key_value: Optional[Cache] = None,
        output_attentions: bool = False,
        use_cache: bool = False,
        kb_kvs: Optional[tuple] = None,
        kb_config: Optional[KBLaMConfig] = None,
        save_attention_weights: bool = False,
        attention_save_loc: Optional[str] = None,
        attention_file_base_name: Optional[str] = None,
    ) -> Tuple[torch.Tensor, Optional[torch.Tensor], Optional[Tuple[torch.Tensor]]]:

        if save_attention_weights:
            assert attention_save_loc is not None, "Please provide a location to save the attention weights"
            assert attention_file_base_name is not None, "Please provide a base name for the attention weights"

        logger.warning_once("You are not running the flash-attention implementation, expect numerical differences.")

        bsz, q_len, _ = hidden_states.size()

        qkv = self.qkv_proj(hidden_states)
        query_pos = self.num_heads * self.head_dim
        query_states = qkv[..., :query_pos]
        key_states = qkv[..., query_pos : query_pos + self.num_key_value_heads * self.head_dim]
        value_states = qkv[..., query_pos + self.num_key_value_heads * self.head_dim :]
        query_states_2 = self.q_proj_new(hidden_states)

        query_states = query_states.view(bsz, q_len, self.num_heads, self.head_dim).transpose(1, 2)
        query_states_2 = query_states_2.view(bsz, q_len, self.num_heads, self.head_dim).transpose(1, 2)
        key_states = key_states.view(bsz, q_len, self.num_key_value_heads, self.head_dim).transpose(1, 2)
        value_states = value_states.view(bsz, q_len, self.num_key_value_heads, self.head_dim).transpose(1, 2)

        kv_seq_len = key_states.shape[-2]
        if past_key_value is not None:
            if self.layer_idx is None:
                raise ValueError(
                    f"The cache structure has changed since version v4.36. If you are using {self.__class__.__name__} "
                    "for auto-regressive decoding with k/v caching, please make sure to initialize the attention class "
                    "with a layer index."
                )
            kv_seq_len += past_key_value.get_usable_length(kv_seq_len, self.layer_idx)
        cos, sin = self.rotary_emb(value_states, position_ids, seq_len=kv_seq_len)

        query_states, key_states = apply_rotary_pos_emb(query_states, key_states, cos, sin, position_ids)

        if past_key_value is not None:
            cache_kwargs = {"sin": sin, "cos": cos}  # Specific to RoPE models
            key_states, value_states = past_key_value.update(key_states, value_states, self.layer_idx, cache_kwargs)

        # repeat k/v heads if n_kv_heads < n_heads
        key_states = repeat_kv(key_states, self.num_key_value_groups)
        value_states = repeat_kv(value_states, self.num_key_value_groups)

        kb_layer_frequency = kb_config.kb_layer_frequency

        # Here we add the kb key values to the key and value states
        if kb_kvs is not None:
            if self.layer_idx % kb_layer_frequency == 0:  # Yes I know this looks arbitary...
                kb_keys, kb_values = kb_kvs  # (kb_len, head_dim * num_heads * num_adapters)
                kb_idx = self.layer_idx // kb_layer_frequency
                if len(kb_keys.shape) == 2:  # Not batch dim
                    kb_len = kb_keys.shape[0]
                    kb_keys = kb_keys.reshape(kb_len, 1 + self.config.num_hidden_layers // kb_layer_frequency, -1)[:, kb_idx]
                    kb_values = kb_values.reshape(kb_len, 1 + self.config.num_hidden_layers // kb_layer_frequency, -1)[:, kb_idx]
                    kb_keys = kb_keys.view(kb_len, self.num_heads, self.head_dim).transpose(0, 1)
                    kb_values = kb_values.view(kb_len, self.num_heads, self.head_dim).transpose(0, 1)
                    kb_keys = kb_keys.unsqueeze(0).expand(bsz, self.num_heads, kb_len, self.head_dim)
                    kb_values = kb_values.unsqueeze(0).expand(bsz, self.num_heads, kb_len, self.head_dim)
                    # Append the KB keys and values in the front, in front of padding
                    key_states = torch.concat([kb_keys, key_states], dim=2)
                    value_states = torch.concat([kb_values, value_states], dim=2)
                elif len(kb_keys.shape) == 3:  # Has a batch dim
                    kb_len = kb_keys.shape[1]
                    kb_keys = kb_keys.view(bsz, kb_len, 1 + self.config.num_hidden_layers // kb_layer_frequency, -1)[:, :, kb_idx]
                    kb_values = kb_values.view(bsz, kb_len, 1 + self.config.num_hidden_layers // kb_layer_frequency, -1)[:, :, kb_idx]
                    kb_keys = kb_keys.view(bsz, kb_len, self.num_heads, self.head_dim).transpose(1, 2)
                    kb_values = kb_values.view(bsz, kb_len, self.num_heads, self.head_dim).transpose(1, 2)
                    # Append the KB keys and values in the front, in front of padding
                    key_states = torch.concat([kb_keys, key_states], dim=2)
                    value_states = torch.concat([kb_values, value_states], dim=2)
                # Modify the attention matrix: Appendx a (seq_len, kb_len) block to the left
                kb_atten_mask = attention_mask.new_zeros(bsz, 1, q_len, kb_len)
                padding_mask = torch.all(attention_mask < 0, -1, keepdim=True)  # (bsz, num_heads, q_len, 1)
                kb_atten_mask = padding_mask * PADDING_VALUE + (~padding_mask) * kb_atten_mask
                attention_mask = torch.concat([kb_atten_mask, attention_mask], dim=-1)

        attn_weights = torch.matmul(query_states, key_states.transpose(2, 3)) / math.sqrt(self.head_dim)

        sep_query_head = kb_config.sep_query_head
        kb_scale_factor = kb_config.kb_scale_factor
        if sep_query_head:
            if kb_kvs is not None:
                if self.layer_idx % kb_layer_frequency == 0:
                    attn_weights = attn_weights[:, :, :, kb_len:]
                    attn_weights_2 = torch.matmul(query_states_2, kb_keys.transpose(2, 3)) / math.sqrt(self.head_dim)
                    if kb_scale_factor is not None:
                        attn_weights_2 = attn_weights_2 - np.log(kb_len) + np.log(kb_scale_factor)
                    attn_weights = torch.concat([attn_weights_2, attn_weights], -1)

        if attention_mask is not None:
            attn_weights = attn_weights + attention_mask

        # upcast attention to fp32
        attn_weights = nn.functional.softmax(attn_weights, dim=-1, dtype=torch.float32).to(value_states.dtype)

        # Code to save attention info
        if not attn_weights.requires_grad:
            if save_attention_weights:
                if q_len > 1:
                    np.save(
                        os.path.join(attention_save_loc, f'{attention_file_base_name}_{self.layer_idx}.npy'),
                        attn_weights.to(torch.float32).cpu().detach().numpy(),
                    )

        attn_weights = nn.functional.dropout(attn_weights, p=self.attention_dropout, training=self.training)

        attn_output = torch.matmul(attn_weights, value_states)

        if attn_output.size() != (bsz, self.num_heads, q_len, self.head_dim):
            raise ValueError(
                f"`attn_output` should be of size {(bsz, self.num_heads, q_len, self.head_dim)}, but is"
                f" {attn_output.size()}"
            )

        attn_output = attn_output.transpose(1, 2).contiguous()
        attn_output = attn_output.reshape(bsz, q_len, self.hidden_size)

        attn_output = self.o_proj(attn_output)

        if not output_attentions:
            attn_weights = None

        return attn_output, attn_weights, past_key_value


PHI3_ATTENTION_CLASSES = {
    "eager": KBLaMPhi3Attention,
}


class Phi3DecoderLayer(nn.Module):
    def __init__(self, config: Phi3Config, layer_idx: int):
        super().__init__()

        self.config = config
        self.self_attn = PHI3_ATTENTION_CLASSES[config._attn_implementation](config, layer_idx=layer_idx)

        self.mlp = Phi3MLP(config)
        self.input_layernorm = Phi3RMSNorm(config.hidden_size, eps=config.rms_norm_eps)
        self.input_layernorm = Phi3RMSNorm(config.hidden_size, eps=config.rms_norm_eps)

        self.resid_attn_dropout = nn.Dropout(config.resid_pdrop)
        self.resid_mlp_dropout = nn.Dropout(config.resid_pdrop)
        self.post_attention_layernorm = Phi3RMSNorm(config.hidden_size, eps=config.rms_norm_eps)

    def forward(
        self,
        hidden_states: torch.Tensor,
        attention_mask: Optional[torch.Tensor] = None,
        position_ids: Optional[torch.LongTensor] = None,
        past_key_value: Optional[Tuple[torch.Tensor]] = None,
        output_attentions: Optional[bool] = False,
        use_cache: Optional[bool] = False,
        kb_kvs: Optional[tuple] = None,
        kb_config: Optional[KBLaMConfig] = None,
        save_attention_weights: bool = False,
        attention_save_loc: Optional[str] = None,
        attention_file_base_name: Optional[str] = None,
        **kwargs,
    ) -> Tuple[torch.FloatTensor, Optional[Tuple[torch.FloatTensor, torch.FloatTensor]]]:
        if "padding_mask" in kwargs:
            warnings.warn(
                "Passing `padding_mask` is deprecated and will be removed in v4.37. Please make sure use `attention_mask` instead.`"
            )
        """
        Args:
            hidden_states (`torch.FloatTensor`):
                input to the layer of shape `(batch, seq_len, embed_dim)`
            attention_mask (`torch.FloatTensor`, *optional*): attention mask of size
                `(batch, 1, tgt_len, src_len)` where padding elements are indicated by very large negative values.
            position_ids (`torch.LongTensor` of shape `({0})`, *optional*):
                Indices of positions of each input sequence tokens in the position embeddings. Selected in the range
                `[0, config.n_positions - 1]`. [What are position IDs?](../glossary#position-ids)
            output_attentions (`bool`, *optional*):
                Whether or not to return the attentions tensors of all attention layers. See `attentions` under
                returned tensors for more detail.
            use_cache (`bool`, *optional*):
                If set to `True`, `past_key_values` key value states are returned and can be used to speed up decoding
                (see `past_key_values`).
            past_key_value (`Tuple(torch.FloatTensor)`, *optional*): cached past key and value projection states
        """

        residual = hidden_states

        hidden_states = self.input_layernorm(hidden_states)

        # Rectangular Attention
        attn_outputs, self_attn_weights, present_key_value = self.self_attn(
            hidden_states=hidden_states,
            attention_mask=attention_mask,
            position_ids=position_ids,
            past_key_value=past_key_value,
            output_attentions=output_attentions,
            use_cache=use_cache,
            kb_kvs=kb_kvs,
            kb_config=kb_config,
            save_attention_weights=save_attention_weights,
            attention_save_loc=attention_save_loc,
            attention_file_base_name=attention_file_base_name,
        )

        hidden_states = residual + self.resid_attn_dropout(attn_outputs)

        residual = hidden_states
        hidden_states = self.post_attention_layernorm(hidden_states)
        hidden_states = self.mlp(hidden_states)
        hidden_states = residual + self.resid_mlp_dropout(hidden_states)

        outputs = (hidden_states,)

        if output_attentions:
            outputs += (self_attn_weights,)

        if use_cache:
            outputs += (present_key_value,)

        return outputs


PHI3_START_DOCSTRING = r"""
    This model inherits from [`PreTrainedModel`]. Check the superclass documentation for the generic methods the
    library implements for all its model (such as downloading or saving, resizing the input embeddings, pruning heads
    etc.)

    This model is also a PyTorch [torch.nn.Module](https://pytorch.org/docs/stable/nn.html#torch.nn.Module) subclass.
    Use it as a regular PyTorch Module and refer to the PyTorch documentation for all matter related to general usage
    and behavior.

    Parameters:
        config ([`Phi3Config`]):
            Model configuration class with all the parameters of the model. Initializing with a config file does not
            load the weights associated with the model, only the configuration. Check out the
            [`~PreTrainedModel.from_pretrained`] method to load the model weights.
"""


@add_start_docstrings(
    "The bare Phi-3 model outputting raw hidden-states without any specific head on top.",
    PHI3_START_DOCSTRING,
)
class Phi3PreTrainedModel(PreTrainedModel):
    config_class = Phi3Config
    base_model_prefix = "model"
    supports_gradient_checkpointing = True
    _no_split_modules = ["Phi3DecoderLayer"]
    _skip_keys_device_placement = "past_key_values"
    _supports_flash_attn_2 = True
    _supports_sdpa = False
    _supports_cache_class = True

    _version = "0.0.5"

    def _init_weights(self, module):
        std = self.config.initializer_range
        if isinstance(module, nn.Linear):
            module.weight.data.normal_(mean=0.0, std=std)
            if module.bias is not None:
                module.bias.data.zero_()
        elif isinstance(module, nn.Embedding):
            module.weight.data.normal_(mean=0.0, std=std)
            if module.padding_idx is not None:
                module.weight.data[module.padding_idx].zero_()


PHI3_INPUTS_DOCSTRING = r"""
    Args:
        input_ids (`torch.LongTensor` of shape `(batch_size, sequence_length)`):
            Indices of input sequence tokens in the vocabulary. Padding will be ignored by default should you provide
            it.

            Indices can be obtained using [`AutoTokenizer`]. See [`PreTrainedTokenizer.encode`] and
            [`PreTrainedTokenizer.__call__`] for details.

            [What are input IDs?](../glossary#input-ids)
        attention_mask (`torch.Tensor` of shape `(batch_size, sequence_length)`, *optional*):
            Mask to avoid performing attention on padding token indices. Mask values selected in `[0, 1]`:

            - 1 for tokens that are **not masked**,
            - 0 for tokens that are **masked**.

            [What are attention masks?](../glossary#attention-mask)

            Indices can be obtained using [`AutoTokenizer`]. See [`PreTrainedTokenizer.encode`] and
            [`PreTrainedTokenizer.__call__`] for details.

            If `past_key_values` is used, optionally only the last `input_ids` have to be input (see
            `past_key_values`).

            If you want to change padding behavior, you should read [`modeling_opt._prepare_decoder_attention_mask`]
            and modify to your needs. See diagram 1 in [the paper](https://arxiv.org/abs/1910.13461) for more
            information on the default strategy.

            - 1 indicates the head is **not masked**,
            - 0 indicates the head is **masked**.
        position_ids (`torch.LongTensor` of shape `(batch_size, sequence_length)`, *optional*):
            Indices of positions of each input sequence tokens in the position embeddings. Selected in the range `[0,
            config.n_positions - 1]`.

            [What are position IDs?](../glossary#position-ids)
        past_key_values (`Cache` or `tuple(tuple(torch.FloatTensor))`, *optional*):
            Pre-computed hidden-states (key and values in the self-attention blocks and in the cross-attention
            blocks) that can be used to speed up sequential decoding. This typically consists in the `past_key_values`
            returned by the model at a previous stage of decoding, when `use_cache=True` or `config.use_cache=True`.

            Two formats are allowed:
            - a [`~cache_utils.Cache`] instance;
            - Tuple of `tuple(torch.FloatTensor)` of length `config.n_layers`, with each tuple having 2 tensors of
            shape `(batch_size, num_heads, sequence_length, embed_size_per_head)`). This is also known as the legacy
            cache format.

            The model will output the same cache format that is fed as input. If no `past_key_values` are passed, the
            legacy cache format will be returned.

            If `past_key_values` are used, the user can optionally input only the last `input_ids` (those that don't
            have their past key value states given to this model) of shape `(batch_size, 1)` instead of all `input_ids`
            of shape `(batch_size, sequence_length)`.
        inputs_embeds (`torch.FloatTensor` of shape `(batch_size, sequence_length, hidden_size)`, *optional*):
            Optionally, instead of passing `input_ids` you can choose to directly pass an embedded representation. This
            is useful if you want more control over how to convert `input_ids` indices into associated vectors than the
            model's internal embedding lookup matrix.
        use_cache (`bool`, *optional*):
            If set to `True`, `past_key_values` key value states are returned and can be used to speed up decoding (see
            `past_key_values`).
        output_attentions (`bool`, *optional*):
            Whether or not to return the attentions tensors of all attention layers. See `attentions` under returned
            tensors for more detail.
        output_hidden_states (`bool`, *optional*):
            Whether or not to return the hidden states of all layers. See `hidden_states` under returned tensors for
            more detail.
        return_dict (`bool`, *optional*):
            Whether or not to return a [`~utils.ModelOutput`] instead of a plain tuple.
"""


@add_start_docstrings(
    "The bare Phi-3 model outputting raw hidden-states without any specific head on top.",
    PHI3_START_DOCSTRING,
)
class Phi3Model(Phi3PreTrainedModel):
    """
    Transformer decoder consisting of *config.num_hidden_layers* layers. Each layer is a [`Phi3DecoderLayer`]

    Args:
        config: Phi3Config
    """

    def __init__(self, config: Phi3Config):
        super().__init__(config)
        self.padding_idx = config.pad_token_id
        self.vocab_size = config.vocab_size

        self.embed_tokens = nn.Embedding(config.vocab_size, config.hidden_size, self.padding_idx)
        self.embed_dropout = nn.Dropout(config.embd_pdrop)
        self.layers = nn.ModuleList(
            [Phi3DecoderLayer(config, layer_idx) for layer_idx in range(config.num_hidden_layers)]
        )
        self._attn_implementation = config._attn_implementation
        self.norm = Phi3RMSNorm(config.hidden_size, eps=config.rms_norm_eps)

        self.gradient_checkpointing = False
        # Initialize weights and apply final processing
        self.post_init()

    def get_input_embeddings(self):
        return self.embed_tokens

    def set_input_embeddings(self, value):
        self.embed_tokens = value

    @add_start_docstrings_to_model_forward(PHI3_INPUTS_DOCSTRING)
    def forward(
        self,
        input_ids: torch.LongTensor = None,
        attention_mask: Optional[torch.Tensor] = None,
        position_ids: Optional[torch.LongTensor] = None,
        past_key_values: Optional[List[torch.FloatTensor]] = None,
        inputs_embeds: Optional[torch.FloatTensor] = None,
        use_cache: Optional[bool] = None,
        output_attentions: Optional[bool] = None,
        output_hidden_states: Optional[bool] = None,
        return_dict: Optional[bool] = None,
        kb_kvs: Optional[tuple] = None,
        kb_config: Optional[KBLaMConfig] = None,
        save_attention_weights: bool = False,
        attention_save_loc: Optional[str] = None,
        attention_file_base_name: Optional[str] = None,
    ) -> Union[Tuple, BaseModelOutputWithPast]:
        output_attentions = output_attentions if output_attentions is not None else self.config.output_attentions
        output_hidden_states = (
            output_hidden_states if output_hidden_states is not None else self.config.output_hidden_states
        )
        use_cache = use_cache if use_cache is not None else self.config.use_cache

        return_dict = return_dict if return_dict is not None else self.config.use_return_dict

        # retrieve input_ids and inputs_embeds
        if input_ids is not None and inputs_embeds is not None:
            raise ValueError("You cannot specify both input_ids and inputs_embeds at the same time")
        elif input_ids is not None:
            batch_size, seq_length = input_ids.shape[:2]
        elif inputs_embeds is not None:
            batch_size, seq_length = inputs_embeds.shape[:2]
        else:
            raise ValueError("You have to specify either input_ids or inputs_embeds")

        past_key_values_length = 0

        if self.gradient_checkpointing and self.training:
            if use_cache:
                logger.warning_once(
                    "`use_cache=True` is incompatible with gradient checkpointing. Setting `use_cache=False`..."
                )
                use_cache = False

        if use_cache:
            use_legacy_cache = not isinstance(past_key_values, Cache)
            if use_legacy_cache:
                past_key_values = DynamicCache.from_legacy_cache(past_key_values)
            past_key_values_length = past_key_values.get_usable_length(seq_length)

        if position_ids is None:
            device = input_ids.device if input_ids is not None else inputs_embeds.device
            position_ids = torch.arange(
                past_key_values_length, seq_length + past_key_values_length, dtype=torch.long, device=device
            )
            position_ids = position_ids.unsqueeze(0).view(-1, seq_length)
        else:
            position_ids = position_ids.view(-1, seq_length).long()

        if inputs_embeds is None:
            inputs_embeds = self.embed_tokens(input_ids)

        if attention_mask is not None and self._attn_implementation == "flash_attention_2" and use_cache:
            is_padding_right = attention_mask[:, -1].sum().item() != batch_size
            if is_padding_right:
                raise ValueError(
                    "You are attempting to perform batched generation with padding_side='right'"
                    " this may lead to unexpected behaviour for Flash Attention version of Phi3. Make sure to "
                    " call `tokenizer.padding_side  = 'left'` before tokenizing the input. "
                )

        if self._attn_implementation == "flash_attention_2":
            # 2d mask is passed through the layers
            attention_mask = attention_mask if (attention_mask is not None and 0 in attention_mask) else None
        else:
            # 4d mask is passed through the layers
            attention_mask = _prepare_4d_causal_attention_mask(
                attention_mask,
                (batch_size, seq_length),
                inputs_embeds,
                past_key_values_length,
                sliding_window=self.config.sliding_window,
            )

        hidden_states = inputs_embeds

        # decoder layers
        all_hidden_states = () if output_hidden_states else None
        all_self_attns = () if output_attentions else None
        next_decoder_cache = None

        for decoder_layer in self.layers:
            if output_hidden_states:
                all_hidden_states += (hidden_states,)

            if self.gradient_checkpointing and self.training:
                layer_outputs = self._gradient_checkpointing_func(
                    decoder_layer.__call__,
                    hidden_states,
                    attention_mask,
                    position_ids,
                    past_key_values,
                    output_attentions,
                    use_cache,
                    kb_kvs,
                    kb_config,
                    save_attention_weights,
                    attention_save_loc,
                    attention_file_base_name,
                )
            else:
                layer_outputs = decoder_layer(
                    hidden_states,
                    attention_mask=attention_mask,
                    position_ids=position_ids,
                    past_key_value=past_key_values,
                    output_attentions=output_attentions,
                    use_cache=use_cache,
                    kb_kvs=kb_kvs,
                    kb_config=kb_config,
                    save_attention_weights=save_attention_weights,
                    attention_save_loc=attention_save_loc,
                    attention_file_base_name=attention_file_base_name,
                )

            hidden_states = layer_outputs[0]

            if use_cache:
                next_decoder_cache = layer_outputs[2 if output_attentions else 1]

            if output_attentions:
                all_self_attns += (layer_outputs[1],)

        hidden_states = self.norm(hidden_states)

        # add hidden states from the last decoder layer
        if output_hidden_states:
            all_hidden_states += (hidden_states,)

        next_cache = None
        if use_cache:
            next_cache = next_decoder_cache.to_legacy_cache() if use_legacy_cache else next_decoder_cache
        if not return_dict:
            return tuple(v for v in [hidden_states, next_cache, all_hidden_states, all_self_attns] if v is not None)
        return BaseModelOutputWithPast(
            last_hidden_state=hidden_states,
            past_key_values=next_cache,
            hidden_states=all_hidden_states,
            attentions=all_self_attns,
        )


class KBLaMPhi3ForCausalLM(Phi3PreTrainedModel):
    _tied_weights_keys = ["lm_head.weight"]

    # Copied from transformers.models.llama.modeling_llama.LlamaForCausalLM.__init__ with Llama->Phi3
    def __init__(self, config):
        super().__init__(config)
        self.model = Phi3Model(config)
        self.vocab_size = config.vocab_size
        self.lm_head = nn.Linear(config.hidden_size, config.vocab_size, bias=False)

        # Initialize weights and apply final processing
        self.post_init()

    # Copied from transformers.models.llama.modeling_llama.LlamaForCausalLM.get_input_embeddings
    def get_input_embeddings(self):
        return self.model.embed_tokens

    # Copied from transformers.models.llama.modeling_llama.LlamaForCausalLM.set_input_embeddings
    def set_input_embeddings(self, value):
        self.model.embed_tokens = value

    # Copied from transformers.models.llama.modeling_llama.LlamaForCausalLM.get_output_embeddings
    def get_output_embeddings(self):
        return self.lm_head

    # Copied from transformers.models.llama.modeling_llama.LlamaForCausalLM.set_output_embeddings
    def set_output_embeddings(self, new_embeddings):
        self.lm_head = new_embeddings

    # Copied from transformers.models.llama.modeling_llama.LlamaForCausalLM.set_decoder
    def set_decoder(self, decoder):
        self.model = decoder

    # Copied from transformers.models.llama.modeling_llama.LlamaForCausalLM.get_decoder
    def get_decoder(self):
        return self.model

    def load_query_head(self, ckpt_dir):
        learned_query_heads = torch.load(ckpt_dir)
        assert len(learned_query_heads) == self.model.config.num_hidden_layers
        for i, attn_layer in enumerate(self.model.layers):
            attn_layer.self_attn.q_proj_new.load_state_dict(learned_query_heads[f'layer_{i}'])
        print('Learned query heads loaded.')

    # Ignore copy
    @add_start_docstrings_to_model_forward(PHI3_INPUTS_DOCSTRING)
    @replace_return_docstrings(output_type=CausalLMOutputWithPast, config_class=_CONFIG_FOR_DOC)
    def forward(
        self,
        input_ids: torch.LongTensor = None,
        attention_mask: Optional[torch.Tensor] = None,
        position_ids: Optional[torch.LongTensor] = None,
        past_key_values: Optional[List[torch.FloatTensor]] = None,
        inputs_embeds: Optional[torch.FloatTensor] = None,
        labels: Optional[torch.LongTensor] = None,
        use_cache: Optional[bool] = None,
        output_attentions: Optional[bool] = None,
        output_hidden_states: Optional[bool] = None,
        return_dict: Optional[bool] = None,
        kb_kvs: Optional[tuple] = None,
<<<<<<< HEAD
=======
        kb_config: Optional[KBLaMConfig] = None,
>>>>>>> d7c0e54e
        save_attention_weights: bool = False,
        attention_save_loc: Optional[str] = None,
        attention_file_base_name: Optional[str] = None,
    ) -> Union[Tuple, CausalLMOutputWithPast]:
        r"""
        Args:
            labels (`torch.LongTensor` of shape `(batch_size, sequence_length)`, *optional*):
                Labels for computing the masked language modeling loss. Indices should either be in `[0, ...,
                config.vocab_size]` or -100 (see `input_ids` docstring). Tokens with indices set to `-100` are ignored
                (masked), the loss is only computed for the tokens with labels in `[0, ..., config.vocab_size]`.

        Returns:

        Example:

        ```python
        >>> from transformers import AutoTokenizer, Phi3ForCausalLM

        >>> model = Phi3ForCausalLM.from_pretrained("microsoft/phi-3-mini-4k-instruct")
        >>> tokenizer = AutoTokenizer.from_pretrained("microsoft/phi-3-mini-4k-instruct")

        >>> prompt = "This is an example script ."
        >>> inputs = tokenizer(prompt, return_tensors="pt")

        >>> # Generate
        >>> generate_ids = model.generate(inputs.input_ids, max_length=30)
        >>> tokenizer.batch_decode(generate_ids, skip_special_tokens=True, clean_up_tokenization_spaces=False)[0]
        'This is an example script .\n Certainly! Below is a sample script that demonstrates a simple task, such as calculating the sum'
        ```"""

        output_attentions = output_attentions if output_attentions is not None else self.config.output_attentions
        output_hidden_states = (
            output_hidden_states if output_hidden_states is not None else self.config.output_hidden_states
        )
        return_dict = return_dict if return_dict is not None else self.config.use_return_dict

        # decoder outputs consists of (dec_features, layer_state, dec_hidden, dec_attn)
        # print(f"{attention_save_loc} {attention_file_base_name} {save_attention_weights}")
        # print(kb_config)
        outputs = self.model(
            input_ids=input_ids,
            attention_mask=attention_mask,
            position_ids=position_ids,
            past_key_values=past_key_values,
            inputs_embeds=inputs_embeds,
            use_cache=use_cache,
            output_attentions=output_attentions,
            output_hidden_states=output_hidden_states,
            return_dict=return_dict,
            kb_kvs=kb_kvs,
<<<<<<< HEAD
            kb_config=self.config,
=======
            kb_config=kb_config,
>>>>>>> d7c0e54e
            save_attention_weights=save_attention_weights,
            attention_save_loc=attention_save_loc,
            attention_file_base_name=attention_file_base_name,
        )

        hidden_states = outputs[0]
        logits = self.lm_head(hidden_states)
        logits = logits.float()

        loss = None
        if labels is not None:
            # Shift so that tokens < n predict n
            shift_logits = logits[..., :-1, :].contiguous()
            shift_labels = labels[..., 1:].contiguous()
            # Flatten the tokens
            loss_fct = CrossEntropyLoss()
            shift_logits = shift_logits.view(-1, self.config.vocab_size)
            shift_labels = shift_labels.view(-1)
            # Enable model parallelism
            shift_labels = shift_labels.to(shift_logits.device)
            loss = loss_fct(shift_logits, shift_labels)

        if not return_dict:
            output = (logits,) + outputs[1:]
            return (loss,) + output if loss is not None else output

        return CausalLMOutputWithPast(
            loss=loss,
            logits=logits,
            past_key_values=outputs.past_key_values,
            hidden_states=outputs.hidden_states,
            attentions=outputs.attentions,
        )

    # Copied from transformers.models.persimmon.modeling_persimmon.PersimmonForCausalLM.prepare_inputs_for_generation
    def prepare_inputs_for_generation(
        self,
        input_ids,
        past_key_values=None,
        attention_mask=None,
        inputs_embeds=None,
        kb_kvs: Optional[tuple] = None,
<<<<<<< HEAD
        # kb_config: Optional[KBLaMConfig] = None,
        # save_attention_weights: bool = False,
        # attention_save_loc: Optional[str] = None,
        # attention_file_base_name: Optional[str] = None,
=======
        kb_config: Optional[KBLaMConfig] = None,
        save_attention_weights: bool = False,
        attention_save_loc: Optional[str] = None,
        attention_file_base_name: Optional[str] = None,
>>>>>>> d7c0e54e
        **kwargs,
    ):
        if past_key_values is not None:
            if isinstance(past_key_values, Cache):
                cache_length = past_key_values.get_seq_length()
                past_length = past_key_values.seen_tokens
                max_cache_length = past_key_values.get_max_length()
            else:
                cache_length = past_length = past_key_values[0][0].shape[2]
                max_cache_length = None

            # Keep only the unprocessed tokens:
            # 1 - If the length of the attention_mask exceeds the length of input_ids, then we are in a setting where
            # some of the inputs are exclusively passed as part of the cache (e.g. when passing input_embeds as
            # input)
            if attention_mask is not None and attention_mask.shape[1] > input_ids.shape[1]:
                input_ids = input_ids[:, -(attention_mask.shape[1] - past_length) :]
            # 2 - If the past_length is smaller than input_ids', then input_ids holds all input tokens. We can discard
            # input_ids based on the past_length.
            elif past_length < input_ids.shape[1]:
                input_ids = input_ids[:, past_length:]
            # 3 - Otherwise (past_length >= input_ids.shape[1]), let's assume input_ids only has unprocessed tokens.

            # If we are about to go beyond the maximum cache length, we need to crop the input attention mask.
            if (
                max_cache_length is not None
                and attention_mask is not None
                and cache_length + input_ids.shape[1] > max_cache_length
            ):
                attention_mask = attention_mask[:, -max_cache_length:]

        position_ids = kwargs.get("position_ids", None)
        if attention_mask is not None and position_ids is None:
            # create position_ids on the fly for batch generation
            position_ids = attention_mask.long().cumsum(-1) - 1
            position_ids.masked_fill_(attention_mask == 0, 1)
            if past_key_values:
                position_ids = position_ids[:, -input_ids.shape[1] :]

        # if `inputs_embeds` are passed, we only want to use them in the 1st generation step
        model_inputs = copy.copy(kwargs)
        del model_inputs["cache_position"]
        # print(model_inputs)

        if inputs_embeds is not None and past_key_values is None:
            # model_inputs = {"inputs_embeds": inputs_embeds}
            model_inputs["inputs_embeds"] = inputs_embeds
        else:
            # model_inputs = {"input_ids": input_ids}
            model_inputs["input_ids"] = input_ids.contiguous()
        
        model_inputs.update(
            {
                "position_ids": position_ids,
                "past_key_values": past_key_values,
                "use_cache": kwargs.get("use_cache"),
                "attention_mask": attention_mask,
                "kb_kvs": kb_kvs,
<<<<<<< HEAD
                # "kb_config": kb_config,
                # "save_attention_weights": save_attention_weights,
                # "attention_save_loc": attention_save_loc,
                # "attention_file_base_name": attention_file_base_name,
=======
                "kb_config": kb_config,
                "save_attention_weights": save_attention_weights,
                "attention_save_loc": attention_save_loc,
                "attention_file_base_name": attention_file_base_name,
>>>>>>> d7c0e54e

            }
        )
        return model_inputs

    @staticmethod
    # Copied from transformers.models.llama.modeling_llama.LlamaForCausalLM._reorder_cache
    def _reorder_cache(past_key_values, beam_idx):
        reordered_past = ()
        for layer_past in past_key_values:
            reordered_past += (
                tuple(past_state.index_select(0, beam_idx.to(past_state.device)) for past_state in layer_past),
            )
        return reordered_past


@add_start_docstrings(
    """
    The [`Phi3Model`] with a sequence classification head on top (linear layer).

    [`Phi3ForSequenceClassification`] uses the last token in order to do the classification, as other causal models
    (e.g. GPT-2) do.

    Since it does classification on the last token, it requires to know the position of the last token. If a
    `pad_token_id` is defined in the configuration, it finds the last token that is not a padding token in each row. If
    no `pad_token_id` is defined, it simply takes the last value in each row of the batch. Since it cannot guess the
    padding tokens when `inputs_embeds` are passed instead of `input_ids`, it does the same (take the last value in
    each row of the batch).
    """,
    PHI3_START_DOCSTRING,
)
# Copied from transformers.models.llama.modeling_llama.LlamaForSequenceClassification with Llama->Phi3, LLAMA->PHI3, self.transformer->self.model, transformer_outputs->model_outputs
class Phi3ForSequenceClassification(Phi3PreTrainedModel):
    def __init__(self, config):
        super().__init__(config)
        self.num_labels = config.num_labels
        self.model = Phi3Model(config)
        self.score = nn.Linear(config.hidden_size, self.num_labels, bias=False)

        # Initialize weights and apply final processing
        self.post_init()

    def get_input_embeddings(self):
        return self.model.embed_tokens

    def set_input_embeddings(self, value):
        self.model.embed_tokens = value

    @add_start_docstrings_to_model_forward(PHI3_INPUTS_DOCSTRING)
    def forward(
        self,
        input_ids: torch.LongTensor = None,
        attention_mask: Optional[torch.Tensor] = None,
        position_ids: Optional[torch.LongTensor] = None,
        past_key_values: Optional[List[torch.FloatTensor]] = None,
        inputs_embeds: Optional[torch.FloatTensor] = None,
        labels: Optional[torch.LongTensor] = None,
        use_cache: Optional[bool] = None,
        output_attentions: Optional[bool] = None,
        output_hidden_states: Optional[bool] = None,
        return_dict: Optional[bool] = None,
    ) -> Union[Tuple, SequenceClassifierOutputWithPast]:
        r"""
        labels (`torch.LongTensor` of shape `(batch_size,)`, *optional*):
            Labels for computing the sequence classification/regression loss. Indices should be in `[0, ...,
            config.num_labels - 1]`. If `config.num_labels == 1` a regression loss is computed (Mean-Square loss), If
            `config.num_labels > 1` a classification loss is computed (Cross-Entropy).
        """
        return_dict = return_dict if return_dict is not None else self.config.use_return_dict

        model_outputs = self.model(
            input_ids,
            attention_mask=attention_mask,
            position_ids=position_ids,
            past_key_values=past_key_values,
            inputs_embeds=inputs_embeds,
            use_cache=use_cache,
            output_attentions=output_attentions,
            output_hidden_states=output_hidden_states,
            return_dict=return_dict,
        )
        hidden_states = model_outputs[0]
        logits = self.score(hidden_states)

        if input_ids is not None:
            batch_size = input_ids.shape[0]
        else:
            batch_size = inputs_embeds.shape[0]

        if self.config.pad_token_id is None and batch_size != 1:
            raise ValueError("Cannot handle batch sizes > 1 if no padding token is defined.")
        if self.config.pad_token_id is None:
            sequence_lengths = -1
        else:
            if input_ids is not None:
                # if no pad token found, use modulo instead of reverse indexing for ONNX compatibility
                sequence_lengths = torch.eq(input_ids, self.config.pad_token_id).int().argmax(-1) - 1
                sequence_lengths = sequence_lengths % input_ids.shape[-1]
                sequence_lengths = sequence_lengths.to(logits.device)
            else:
                sequence_lengths = -1

        pooled_logits = logits[torch.arange(batch_size, device=logits.device), sequence_lengths]

        loss = None
        if labels is not None:
            labels = labels.to(logits.device)
            if self.config.problem_type is None:
                if self.num_labels == 1:
                    self.config.problem_type = "regression"
                elif self.num_labels > 1 and (labels.dtype == torch.long or labels.dtype == torch.int):
                    self.config.problem_type = "single_label_classification"
                else:
                    self.config.problem_type = "multi_label_classification"

            if self.config.problem_type == "regression":
                loss_fct = MSELoss()
                if self.num_labels == 1:
                    loss = loss_fct(pooled_logits.squeeze(), labels.squeeze())
                else:
                    loss = loss_fct(pooled_logits, labels)
            elif self.config.problem_type == "single_label_classification":
                loss_fct = CrossEntropyLoss()
                loss = loss_fct(pooled_logits.view(-1, self.num_labels), labels.view(-1))
            elif self.config.problem_type == "multi_label_classification":
                loss_fct = BCEWithLogitsLoss()
                loss = loss_fct(pooled_logits, labels)
        if not return_dict:
            output = (pooled_logits,) + model_outputs[1:]
            return ((loss,) + output) if loss is not None else output

        return SequenceClassifierOutputWithPast(
            loss=loss,
            logits=pooled_logits,
            past_key_values=model_outputs.past_key_values,
            hidden_states=model_outputs.hidden_states,
            attentions=model_outputs.attentions,
        )


@add_start_docstrings(
    """
    [`Phi3Model`] with a token classification head on top (a linear layer on top of the hidden-states output) e.g. for
    Named-Entity-Recognition (NER) tasks.
    """,
    PHI3_START_DOCSTRING,
)
# Copied from transformers.models.mpt.modeling_mpt.MptForTokenClassification with Mpt->Phi3,MPT->PHI3,self.transformer->self.model,transformer_outputs->model_outputs
class Phi3ForTokenClassification(Phi3PreTrainedModel):
    def __init__(self, config: Phi3Config):
        super().__init__(config)
        self.num_labels = config.num_labels

        self.model = Phi3Model(config)
        if hasattr(config, "classifier_dropout") and config.classifier_dropout is not None:
            classifier_dropout = config.classifier_dropout
        elif hasattr(config, "hidden_dropout") and config.hidden_dropout is not None:
            classifier_dropout = config.hidden_dropout
        else:
            classifier_dropout = 0.1
        self.dropout = nn.Dropout(classifier_dropout)
        self.classifier = nn.Linear(config.hidden_size, config.num_labels)

        # Initialize weights and apply final processing
        self.post_init()

    @add_start_docstrings_to_model_forward(PHI3_INPUTS_DOCSTRING)
    @add_code_sample_docstrings(
        checkpoint=_CHECKPOINT_FOR_DOC,
        output_type=TokenClassifierOutput,
        config_class=_CONFIG_FOR_DOC,
    )
    def forward(
        self,
        input_ids: Optional[torch.LongTensor] = None,
        past_key_values: Optional[Tuple[Tuple[torch.Tensor, torch.Tensor], ...]] = None,
        attention_mask: Optional[torch.Tensor] = None,
        inputs_embeds: Optional[torch.Tensor] = None,
        labels: Optional[torch.Tensor] = None,
        use_cache: Optional[bool] = None,
        output_attentions: Optional[bool] = None,
        output_hidden_states: Optional[bool] = None,
        return_dict: Optional[bool] = None,
        **deprecated_arguments,
    ) -> Union[Tuple[torch.Tensor], TokenClassifierOutput]:
        r"""
        labels (`torch.LongTensor` of shape `(batch_size,)`, *optional*):
            Labels for computing the sequence classification/regression loss. Indices should be in `[0, ...,
            config.num_labels - 1]`. If `config.num_labels == 1` a regression loss is computed (Mean-Square loss), If
            `config.num_labels > 1` a classification loss is computed (Cross-Entropy).
        """
        return_dict = return_dict if return_dict is not None else self.config.use_return_dict

        model_outputs = self.model(
            input_ids,
            past_key_values=past_key_values,
            attention_mask=attention_mask,
            inputs_embeds=inputs_embeds,
            use_cache=use_cache,
            output_attentions=output_attentions,
            output_hidden_states=output_hidden_states,
            return_dict=return_dict,
        )

        hidden_states = model_outputs[0]
        hidden_states = self.dropout(hidden_states)
        logits = self.classifier(hidden_states)

        loss = None
        if labels is not None:
            # move labels to correct device to enable model parallelism
            labels = labels.to(logits.device)
            batch_size, seq_length = labels.shape
            loss_fct = CrossEntropyLoss()
            loss = loss_fct(logits.view(batch_size * seq_length, self.num_labels), labels.view(batch_size * seq_length))

        if not return_dict:
            output = (logits,) + model_outputs[2:]
            return ((loss,) + output) if loss is not None else output

        return TokenClassifierOutput(
            loss=loss,
            logits=logits,
            hidden_states=model_outputs.hidden_states,
            attentions=model_outputs.attentions,
        )<|MERGE_RESOLUTION|>--- conflicted
+++ resolved
@@ -370,8 +370,12 @@
                 kb_idx = self.layer_idx // kb_layer_frequency
                 if len(kb_keys.shape) == 2:  # Not batch dim
                     kb_len = kb_keys.shape[0]
-                    kb_keys = kb_keys.reshape(kb_len, 1 + self.config.num_hidden_layers // kb_layer_frequency, -1)[:, kb_idx]
-                    kb_values = kb_values.reshape(kb_len, 1 + self.config.num_hidden_layers // kb_layer_frequency, -1)[:, kb_idx]
+                    kb_keys = kb_keys.reshape(kb_len, 1 + self.config.num_hidden_layers // kb_layer_frequency, -1)[
+                        :, kb_idx
+                    ]
+                    kb_values = kb_values.reshape(kb_len, 1 + self.config.num_hidden_layers // kb_layer_frequency, -1)[
+                        :, kb_idx
+                    ]
                     kb_keys = kb_keys.view(kb_len, self.num_heads, self.head_dim).transpose(0, 1)
                     kb_values = kb_values.view(kb_len, self.num_heads, self.head_dim).transpose(0, 1)
                     kb_keys = kb_keys.unsqueeze(0).expand(bsz, self.num_heads, kb_len, self.head_dim)
@@ -381,8 +385,12 @@
                     value_states = torch.concat([kb_values, value_states], dim=2)
                 elif len(kb_keys.shape) == 3:  # Has a batch dim
                     kb_len = kb_keys.shape[1]
-                    kb_keys = kb_keys.view(bsz, kb_len, 1 + self.config.num_hidden_layers // kb_layer_frequency, -1)[:, :, kb_idx]
-                    kb_values = kb_values.view(bsz, kb_len, 1 + self.config.num_hidden_layers // kb_layer_frequency, -1)[:, :, kb_idx]
+                    kb_keys = kb_keys.view(bsz, kb_len, 1 + self.config.num_hidden_layers // kb_layer_frequency, -1)[
+                        :, :, kb_idx
+                    ]
+                    kb_values = kb_values.view(
+                        bsz, kb_len, 1 + self.config.num_hidden_layers // kb_layer_frequency, -1
+                    )[:, :, kb_idx]
                     kb_keys = kb_keys.view(bsz, kb_len, self.num_heads, self.head_dim).transpose(1, 2)
                     kb_values = kb_values.view(bsz, kb_len, self.num_heads, self.head_dim).transpose(1, 2)
                     # Append the KB keys and values in the front, in front of padding
@@ -900,10 +908,6 @@
         output_hidden_states: Optional[bool] = None,
         return_dict: Optional[bool] = None,
         kb_kvs: Optional[tuple] = None,
-<<<<<<< HEAD
-=======
-        kb_config: Optional[KBLaMConfig] = None,
->>>>>>> d7c0e54e
         save_attention_weights: bool = False,
         attention_save_loc: Optional[str] = None,
         attention_file_base_name: Optional[str] = None,
@@ -954,11 +958,7 @@
             output_hidden_states=output_hidden_states,
             return_dict=return_dict,
             kb_kvs=kb_kvs,
-<<<<<<< HEAD
             kb_config=self.config,
-=======
-            kb_config=kb_config,
->>>>>>> d7c0e54e
             save_attention_weights=save_attention_weights,
             attention_save_loc=attention_save_loc,
             attention_file_base_name=attention_file_base_name,
@@ -1001,17 +1001,10 @@
         attention_mask=None,
         inputs_embeds=None,
         kb_kvs: Optional[tuple] = None,
-<<<<<<< HEAD
         # kb_config: Optional[KBLaMConfig] = None,
         # save_attention_weights: bool = False,
         # attention_save_loc: Optional[str] = None,
         # attention_file_base_name: Optional[str] = None,
-=======
-        kb_config: Optional[KBLaMConfig] = None,
-        save_attention_weights: bool = False,
-        attention_save_loc: Optional[str] = None,
-        attention_file_base_name: Optional[str] = None,
->>>>>>> d7c0e54e
         **kwargs,
     ):
         if past_key_values is not None:
@@ -1062,7 +1055,7 @@
         else:
             # model_inputs = {"input_ids": input_ids}
             model_inputs["input_ids"] = input_ids.contiguous()
-        
+
         model_inputs.update(
             {
                 "position_ids": position_ids,
@@ -1070,18 +1063,10 @@
                 "use_cache": kwargs.get("use_cache"),
                 "attention_mask": attention_mask,
                 "kb_kvs": kb_kvs,
-<<<<<<< HEAD
                 # "kb_config": kb_config,
                 # "save_attention_weights": save_attention_weights,
                 # "attention_save_loc": attention_save_loc,
                 # "attention_file_base_name": attention_file_base_name,
-=======
-                "kb_config": kb_config,
-                "save_attention_weights": save_attention_weights,
-                "attention_save_loc": attention_save_loc,
-                "attention_file_base_name": attention_file_base_name,
->>>>>>> d7c0e54e
-
             }
         )
         return model_inputs
